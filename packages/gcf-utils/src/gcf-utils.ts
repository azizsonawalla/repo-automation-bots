--- conflicted
+++ resolved
@@ -200,13 +200,9 @@
         taskId
       );
 
-<<<<<<< HEAD
       logger.resetBindings();
-      logger.addBindings(buildTriggerInfo(triggerType, id, request.body));
+      logger.addBindings(buildTriggerInfo(triggerType, id, name, request.body));
       logger.metric(`Execution started by ${triggerType}`);
-=======
-      logger.metric(buildTriggerInfo(triggerType, id, name, request.body));
->>>>>>> 023ed126
 
       try {
         if (triggerType === TriggerType.UNKNOWN) {
