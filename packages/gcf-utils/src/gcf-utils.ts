--- conflicted
+++ resolved
@@ -78,10 +78,15 @@
     },
     level: 'trace',
   };
-<<<<<<< HEAD
 
   dest = dest || pino.destination({sync: true});
   const logger = pino(defaultOptions, dest);
+  Object.keys(logger).map(prop => {
+    if (logger[prop] instanceof Function) {
+      logger[prop] = logger[prop].bind(logger);
+    }
+  });
+
   const flushSync = () => {
     if (dest instanceof SonicBoom) {
       dest.flushSync();
@@ -89,23 +94,10 @@
   };
 
   return {
-    trace: logger.trace.bind(logger),
-    debug: logger.debug.bind(logger),
-    info: logger.info.bind(logger),
+    ...logger,
     metric: logger.metric.bind(logger),
-    warn: logger.warn.bind(logger),
-    error: logger.error.bind(logger),
     flushSync: flushSync,
   };
-=======
-  const logger = pino(defaultOptions, dest || pino.destination({sync: true}));
-  Object.keys(logger).map(prop => {
-    if (logger[prop] instanceof Function) {
-      logger[prop] = logger[prop].bind(logger);
-    }
-  });
-  return {...logger, metric: logger.metric.bind(logger)};
->>>>>>> d9f4be19
 }
 
 export interface CronPayload {
@@ -197,12 +189,7 @@
     return {name, id, signature, taskId};
   }
 
-  parseTriggerType(
-    name: string,
-    id: string,
-    signature: string,
-    taskId: string
-  ): TriggerType {
+  parseTriggerType(name: string, taskId: string): TriggerType {
     if (
       !taskId &&
       (name === 'schedule.repository' || name === 'pubsub.message')
@@ -254,12 +241,7 @@
       // Otherwise let's listen handle the payload
       this.probot = this.probot || (await this.loadProbot(appFn));
       const {name, id, signature, taskId} = this.parseRequestHeaders(request);
-      const triggerType: TriggerType = this.parseTriggerType(
-        name,
-        id,
-        signature,
-        taskId
-      );
+      const triggerType: TriggerType = this.parseTriggerType(name, taskId);
 
       if (triggerType !== TriggerType.TASK) {
         // we don't want to log TASK triggers since we enqueue the task ourselves
