// Copyright 2020 Google LLC
//
// Licensed under the Apache License, Version 2.0 (the "License");
// you may not use this file except in compliance with the License.
// You may obtain a copy of the License at
//
//      http://www.apache.org/licenses/LICENSE-2.0
//
// Unless required by applicable law or agreed to in writing, software
// distributed under the License is distributed on an "AS IS" BASIS,
// WITHOUT WARRANTIES OR CONDITIONS OF ANY KIND, either express or implied.
// See the License for the specific language governing permissions and
// limitations under the License.

import {TriggerType} from '../src/gcf-utils';
import {describe, it} from 'mocha';
import assert from 'assert';
import {buildTriggerInfo} from '../src/logging/trigger-info-builder';

describe('buildTriggerInfo', () => {
  it('returns correct pub/sub trigger info', () => {
    const requestBody = {};
    const triggerType = TriggerType.PUBSUB;
    const triggerInfo = buildTriggerInfo(triggerType, '', '', requestBody);
    const expectedInfo = {
      trigger: {
        trigger_type: 'Pub/Sub',
      },
    };
    assert.deepEqual(triggerInfo, expectedInfo);
  });

  it('returns correct scheduler trigger info', () => {
    const requestBody = {};
    const triggerType = TriggerType.SCHEDULER;
    const triggerInfo = buildTriggerInfo(triggerType, '', '', requestBody);
    const expectedInfo = {
      trigger: {
        trigger_type: 'Cloud Scheduler',
      },
    };
    assert.deepEqual(triggerInfo, expectedInfo);
  });

  it('returns correct task trigger info', () => {
    const requestBody = {};
    const triggerType = TriggerType.TASK;
    const triggerInfo = buildTriggerInfo(triggerType, '1234', '', requestBody);
    const expectedInfo = {
      message: 'Execution started by Cloud Task',
      trigger: {
        trigger_type: 'Cloud Task',
        github_delivery_guid: '1234',
      },
    };
    assert.deepEqual(triggerInfo, expectedInfo);
  });

  it('returns correct Github trigger info for issue opened event', () => {
    // eslint-disable-next-line @typescript-eslint/no-var-requires
    const requestBody = require('../../test/fixtures/github-webhook-payloads/issue-opened.json');
    const triggerType = TriggerType.GITHUB;
    const triggerInfo = buildTriggerInfo(
      triggerType,
      '1234',
      'issue',
      requestBody
    );
    const expectedInfo = {
<<<<<<< HEAD
=======
      message: 'Execution started by GitHub Webhook',
>>>>>>> 023ed126
      trigger: {
        trigger_type: 'GitHub Webhook',
        trigger_sender: 'testUser',
        github_delivery_guid: '1234',
        github_event_type: 'issue.opened',
        trigger_source_repo: {
          owner: 'testOwner',
          owner_type: 'User',
          repo_name: 'testRepo',
          url: 'https://github.com/testOwner/testRepo',
        },
        payload_hash: '669f4417a11633569ed8b28ad41547fc',
      },
    };
    assert.deepEqual(triggerInfo, expectedInfo);
  });

  it('returns correct Github trigger info for issue labeled event', () => {
    // eslint-disable-next-line @typescript-eslint/no-var-requires
    const requestBody = require('../../test/fixtures/github-webhook-payloads/issue-labeled.json');
    const triggerType = TriggerType.GITHUB;
    const triggerInfo = buildTriggerInfo(
      triggerType,
      '1234',
      'issue',
      requestBody
    );
    const expectedInfo = {
      message: 'Execution started by GitHub Webhook',
      trigger: {
        trigger_type: 'GitHub Webhook',
        trigger_sender: 'testUser',
        github_delivery_guid: '1234',
        github_event_type: 'issue.labeled',
        trigger_source_repo: {
          owner: 'testOwner',
          owner_type: 'User',
          repo_name: 'testRepo',
          url: 'https://github.com/testOwner/testRepo',
        },
        payload_hash: 'd13a3476a348ae024584736dac212964',
      },
    };
    assert.deepEqual(triggerInfo, expectedInfo);
  });

  it('returns correct Github trigger info for label deleted event', () => {
    // eslint-disable-next-line @typescript-eslint/no-var-requires
    const requestBody = require('../../test/fixtures/github-webhook-payloads/label-deleted.json');
    const triggerType = TriggerType.GITHUB;
    const triggerInfo = buildTriggerInfo(
      triggerType,
      '1234',
      'label',
      requestBody
    );
    const expectedInfo = {
      message: 'Execution started by GitHub Webhook',
      trigger: {
        trigger_type: 'GitHub Webhook',
        trigger_sender: 'testUser',
        github_delivery_guid: '1234',
        github_event_type: 'label.deleted',
        trigger_source_repo: {
          owner: 'testOwner',
          owner_type: 'User',
          repo_name: 'testRepo',
          url: 'https://github.com/testOwner/testRepo',
        },
        payload_hash: 'd6922fd3ae605b5268c3a2e4e8a78e60',
      },
    };
    assert.deepEqual(triggerInfo, expectedInfo);
  });

  it('returns correct Github trigger info for pull request labeled event', () => {
    // eslint-disable-next-line @typescript-eslint/no-var-requires
    const requestBody = require('../../test/fixtures/github-webhook-payloads/pull-request-labeled.json');
    const triggerType = TriggerType.GITHUB;
    const triggerInfo = buildTriggerInfo(
      triggerType,
      '1234',
      'pull_request',
      requestBody
    );
    const expectedInfo = {
      message: 'Execution started by GitHub Webhook',
      trigger: {
        trigger_type: 'GitHub Webhook',
        trigger_sender: 'testUser',
        github_delivery_guid: '1234',
        github_event_type: 'pull_request.labeled',
        trigger_source_repo: {
          owner: 'testOwner',
          owner_type: 'User',
          repo_name: 'testRepo',
          url: 'https://github.com/testOwner/testRepo',
        },
        payload_hash: '49c69366711b5d3d4aad7a9d9afef6fb',
      },
    };
    assert.deepEqual(triggerInfo, expectedInfo);
  });

  it('returns correct Github trigger info for pull request opened event', () => {
    // eslint-disable-next-line @typescript-eslint/no-var-requires
    const requestBody = require('../../test/fixtures/github-webhook-payloads/pull-request-opened.json');
    const triggerType = TriggerType.GITHUB;
    const triggerInfo = buildTriggerInfo(
      triggerType,
      '1234',
      'pull_request',
      requestBody
    );
    const expectedInfo = {
      message: 'Execution started by GitHub Webhook',
      trigger: {
        trigger_type: 'GitHub Webhook',
        trigger_sender: 'testUser',
        github_delivery_guid: '1234',
        github_event_type: 'pull_request.opened',
        trigger_source_repo: {
          owner: 'testOwner',
          owner_type: 'User',
          repo_name: 'testRepo',
          url: 'https://github.com/testOwner/testRepo',
        },
        payload_hash: 'fb5cc31a1e4e1d6f871ec8f8173c77ab',
      },
    };
    assert.deepEqual(triggerInfo, expectedInfo);
  });

  it('returns correct Github trigger info for pull request sync event', () => {
    // eslint-disable-next-line @typescript-eslint/no-var-requires
    const requestBody = require('../../test/fixtures/github-webhook-payloads/pull-request-sync.json');
    const triggerType = TriggerType.GITHUB;
    const triggerInfo = buildTriggerInfo(
      triggerType,
      '1234',
      'pull_request',
      requestBody
    );
    const expectedInfo = {
      message: 'Execution started by GitHub Webhook',
      trigger: {
        trigger_type: 'GitHub Webhook',
        trigger_sender: 'testUser',
        github_delivery_guid: '1234',
        github_event_type: 'pull_request.synchronize',
        trigger_source_repo: {
          owner: 'testOwner',
          owner_type: 'User',
          repo_name: 'testRepo',
          url: 'https://github.com/testOwner/testRepo',
        },
        payload_hash: '50faed8c2b56bd41629e9bc2216f9551',
      },
    };
    assert.deepEqual(triggerInfo, expectedInfo);
  });

  it('returns correct Github trigger info for release released event', () => {
    // eslint-disable-next-line @typescript-eslint/no-var-requires
    const requestBody = require('../../test/fixtures/github-webhook-payloads/release-released.json');
    const triggerType = TriggerType.GITHUB;
    const triggerInfo = buildTriggerInfo(
      triggerType,
      '1234',
      'release',
      requestBody
    );
    const expectedInfo = {
      trigger: {
        trigger_type: 'GitHub Webhook',
        trigger_sender: 'testUser',
        github_delivery_guid: '1234',
        github_event_type: 'release.released',
        trigger_source_repo: {
          owner: 'testOwner',
          owner_type: 'User',
          repo_name: 'testRepo',
          url: 'https://github.com/testOwner/testRepo',
        },
        payload_hash: '736cf0da3841d4a2e4c0a86f0431c436',
      },
    };
    assert.deepEqual(triggerInfo, expectedInfo);
  });

  it('returns UNKNOWN for Github trigger info when information is unavailable', () => {
    // eslint-disable-next-line @typescript-eslint/no-var-requires
    const requestBody = require('../../test/fixtures/github-webhook-payloads/issue-opened-missing-info.json');
    const triggerType = TriggerType.GITHUB;
    const triggerInfo = buildTriggerInfo(
      triggerType,
      '',
      'issues',
      requestBody
    );
    const expectedInfo = {
      trigger: {
        trigger_type: 'GitHub Webhook',
        trigger_sender: 'UNKNOWN',
        github_delivery_guid: '',
        github_event_type: 'issues.opened',
        trigger_source_repo: {
          owner: 'UNKNOWN',
          owner_type: 'UNKNOWN',
          repo_name: 'UNKNOWN',
          url: 'UNKNOWN',
        },
        payload_hash: '2dfaf99ccabc68e6138c86ea543a21ea',
      },
    };
    assert.deepEqual(triggerInfo, expectedInfo);
  });
});<|MERGE_RESOLUTION|>--- conflicted
+++ resolved
@@ -47,7 +47,6 @@
     const triggerType = TriggerType.TASK;
     const triggerInfo = buildTriggerInfo(triggerType, '1234', '', requestBody);
     const expectedInfo = {
-      message: 'Execution started by Cloud Task',
       trigger: {
         trigger_type: 'Cloud Task',
         github_delivery_guid: '1234',
@@ -67,10 +66,6 @@
       requestBody
     );
     const expectedInfo = {
-<<<<<<< HEAD
-=======
-      message: 'Execution started by GitHub Webhook',
->>>>>>> 023ed126
       trigger: {
         trigger_type: 'GitHub Webhook',
         trigger_sender: 'testUser',
@@ -99,7 +94,6 @@
       requestBody
     );
     const expectedInfo = {
-      message: 'Execution started by GitHub Webhook',
       trigger: {
         trigger_type: 'GitHub Webhook',
         trigger_sender: 'testUser',
@@ -128,7 +122,6 @@
       requestBody
     );
     const expectedInfo = {
-      message: 'Execution started by GitHub Webhook',
       trigger: {
         trigger_type: 'GitHub Webhook',
         trigger_sender: 'testUser',
@@ -157,7 +150,6 @@
       requestBody
     );
     const expectedInfo = {
-      message: 'Execution started by GitHub Webhook',
       trigger: {
         trigger_type: 'GitHub Webhook',
         trigger_sender: 'testUser',
@@ -186,7 +178,6 @@
       requestBody
     );
     const expectedInfo = {
-      message: 'Execution started by GitHub Webhook',
       trigger: {
         trigger_type: 'GitHub Webhook',
         trigger_sender: 'testUser',
@@ -215,7 +206,6 @@
       requestBody
     );
     const expectedInfo = {
-      message: 'Execution started by GitHub Webhook',
       trigger: {
         trigger_type: 'GitHub Webhook',
         trigger_sender: 'testUser',
