--- conflicted
+++ resolved
@@ -24,13 +24,9 @@
   "dependencies": {
     "@google-cloud/firestore": "^4.1.1",
     "@google-cloud/tasks": "^2.1.0",
-<<<<<<< HEAD
     "@octokit/rest": "^18.0.2",
-    "express": "^4.17.1"
-=======
     "express": "^4.17.1",
     "yaml": "^1.10.0"
->>>>>>> cd3c53b5
   },
   "devDependencies": {
     "@firebase/testing": "^0.20.7",
