--- conflicted
+++ resolved
@@ -23,11 +23,7 @@
     path: path.resolve(__dirname, 'build/webpack-compiled'),
     filename: '[name]-bundle.js',
   },
-<<<<<<< HEAD
-  performance: {hints: false},
-=======
   performance: { hints: false },
->>>>>>> d1fbdd1b
   module: {
     rules: [
       {
